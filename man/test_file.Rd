--- conflicted
+++ resolved
@@ -2,12 +2,7 @@
 \alias{test_file}
 \title{Run all tests in specified file.}
 \usage{
-<<<<<<< HEAD
-test_file(path, reporter = "summary")
-=======
-  test_file(path, reporter = "summary",
-    enclos = parent.env(globalenv()))
->>>>>>> 148834c7
+test_file(path, reporter = "summary", enclos = parent.env(globalenv()))
 }
 \arguments{
   \item{path}{path to file}
@@ -18,7 +13,7 @@
   to run the tests inside}
 }
 \value{
-  a data frame of the summary of test results
+a data frame of the summary of test results
 }
 \description{
 Run all tests in specified file.
