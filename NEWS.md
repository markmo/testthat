# testthat 0.8.1.0.99

<<<<<<< HEAD
* `library_if_available()` has been deprecated.

* It's now possible to `skip()` a test with an informative message - this is
  useful when tests are only available under certain conditions, as when
  not on CRAN, or when an internet connection is available (#141). 

* `skip_on_cran()` allows you to skip tests when run on CRAN. To take advantage
  of this code, you'll need either to use devtools, or run 
  `Sys.setenv(NOT_CRAN = "true"))`

* `auto_test_package()` works once more, and now uses `devtools::load_all()`
  for higher fidelity loading (#138, #151). 
  
* `safe_digest()` uses a better strategy, and returns NA for directories 
  (#138, #146).

* `colourise` now uses option `testthat.use_colours` (default: `TRUE`). If it
  is `FALSE`, output is not colourised (#153, @mbojan).

* Random praise is renabled by default (again!) (#164).

* `is_identical_to()` only calls `all.equal()` to generate an informative
  error message if the two objects are not identical (#165).
=======
* teamcity reporter now correctly escapes output messages so that teamcity 
  understands and interprets the output.
>>>>>>> 68d5e2ff

* fixed bug in `compare.character()` reported by Georgi Boshnakov.

* testhat now comes with a first version of a testing language for behaviour
  driven development. The language is similiar to RSpec for Ruby or Mocha for
  JavaScript. BDD tests read like sentences and it should thus be easier
  to understand what the specification of a function/component is.
  See `?describe()` for further information and examples.

# testthat 0.8.1

* Better default environment for `test_check()` and `test_package()` which
  allows S4 class creation in tests

* `compare.character()` no longer fails when one value is missing.

# testthat 0.8

testthat 0.8 comes with a new recommended structure for storing your tests. To
better meet CRAN recommended practices, testthat now recommend that you to put
your tests in `tests/testthat`, instead of `inst/tests` (this makes it
possible for users to choose whether or not to install tests). With this
new structure, you'll need to use `test_check()` instead of `test_packages()`
in the test file (usually `tests/testthat.R`) that runs all testthat unit
tests.

The other big improvement to usability comes from @kforner, who contributed
code to allow the default results (i.e. those produced by `SummaryReporter`)
to include source references so you can see exactly where failures occured.

## New reporters

* `MultiReporter`, which combines several reporters into one.
  (Thanks to @kforner)

* `ListReporter`, which captures all test results with their file,
  context, test and elapsed time. `test_dir`, `test_file`, `test_package` and
  `test_check` now use the `ListReporter` to invisibly  return a summary of
  the tests as a data frame. (Thanks to @kforner)

* `TeamCityReporter` to produce output compatible with the TeamCity
  continuous integration environment. (Thanks to @windelinckx)

* `SilentReporter` so that  `testthat` can test calls to `test_that`.
  (Thanks to @craigcitro, #83)

## New expectations

* `expect_null()` and `is_null` to check if an object is NULL (#78)

* `expect_named()` and `has_names()` to check the names of a vector (#79)

* `expect_more_than()`, `is_more_than()`, `expect_less_than()`,
  `is_less_than()` to check values above or below a threshold.
  (#77, thanks to @jknowles)

## Minor improvements and bug fixes

* `expect_that()` (and thus all `expect_*` functions) now invisibly return
  the expectation result, and stops if info or label arguments have
  length > 1 (thanks to @kforner)

* fixed two bugs with source_dir(): it did not look for the source scripts
  at the right place, and it did not use its `chdir` argument.

* When using `expect_equal()` to compare strings, the default output for
  failure provides a lot more information, which should hopefully help make
  finding string mismatches easier.

* `SummaryReporter` has a `max_reports` option to limit the number of detailed
  failure reports to show. (Thanks to @crowding)

* Tracebacks will now also contain information about where the functions came
  from (where that information is available).

* `matches` and `expect_match` now pass additional arguments on to `grepl` so
  that you can use `fixed = TRUE`, `perl = TRUE` or `ignore.case = TRUE` to
  control details of the match. `expect_match` now correctly fails to match
  NULL. (#100)

* `expect_output`, `expect_message`, `expect_warning` and `expect_error`
  also pass ... on to `grepl`, so that you can use  `fixed = TRUE`,
  `perl = TRUE` or `ignore.case = TRUE`

* Removed `stringr` and `evaluate` dependencies.

* The `not()` function makes it possible to negate tests. For example,
  `expect_that(f(), not(throws_error()))` asserts that `f()` does not
  throw an error.

* Make `dir_state` less race-y. (Thanks to @craigcitro, #80)

* `auto_test` now pays attention to its 'reporter' argument (Thanks to @crowding, #81)

* `get_reporter()`, `set_reporter()` and `with_reporter()` are now
  exported (#102)


# testthat 0.7.1

* Ignore attributes in `is_true` and `is_false` (#49)

* `make_expectation` works for more types of input (#52)

* Now works better with evaluate 0.4.3.

* new `fail()` function always forces a failure in a test. Suggested by
  Richie Cotton (#47)

* Added `TapReporter` to produce output compatible with the "test anything
  protocol". Contributed by Dan Keshet.

* Fixed where `auto_test` would identify the wrong files as having changed.
  (Thanks to Peter Meilstrup)

# testthat 0.7

* `SummaryReporter`: still return informative messages even if no tests
  defined (just bare expectations). (Fixes #31)

* Improvements to reference classes (Thanks to John Chambers)

* Bug fixes for when nothing was generated in `gives_warning` /
  `shows_message`. (Thanks to Bernd Bischl)

* New `make_expectation` function to programmatically generate an equality
  expectation. (Fixes #24)

* `SummaryReporter`: You don't get praise until you have some tests.

* Depend on `methods` rather than requiring it so that testthat works when run
  from `Rscript`

* `auto_test` now normalises paths to enable better identification of file
  changes, and fixes bug in instantiating new reporter object.

# testthat 0.6

* All `mutatr` classes have been replaced with ReferenceClasses.

* Better documentation for short-hand expectations.

* `test_dir` and `test_package` gain new `filter` argument which allows you to
   restrict which tests are run.

# testthat 0.5

* bare expectations now correctly throw errors again

# testthat 0.4

* autotest correctly loads code and executes tests in same environment

* contexts are never closed before they are opened, and always closed at the
  end of file

* fixed small bug in `test_dir` where each test was not given its own
  environment

* all `expect_*` short cut functions gain a label argument, thanks to Steve
  Lianoglou

# testthat 0.3

* all expectations now have a shortcut form, so instead of
     expect_that(a, is_identical_to(b))
  you can do
     expect_identical(a, b)

* new shows_message and gives_warning expectations to test warnings and
  messages

* expect_that, equals, is_identical_to and is_equivalent to now have
  additional label argument which allows you to control the appearance of the
  text used for the expected object (for expect_that) and actual object (for
  all other functions) in failure messages. This is useful when you have loops
  that run tests as otherwise all the variable names are identical, and it's
  difficult to tell which iteration caused the failure.

* executing bare tests gives nicer output

* all expectations now give more information on failure to make it easier to
  track down the problem.

* test_file and test_dir now run in code in separate environment to avoid
  pollution of global environment. They also temporary change the working
  directory so tests can use relative paths.

* test_package makes it easier to run all tests in an installed package. Code
  run in this manner has access to non-exported functions and objects. If any
  errors or failures occur, test_package will throw an error, making it
  suitable for use with R CMD check.

# testthat 0.2

* colourise also works in screen terminal

* equals expectation provides more information about failure

* expect_that has extra info argument to allow you to pass in any extra
  information you'd like included in the message - this is very helpful if
  you're using a loop to run tests

* is_equivalent_to: new expectation that tests for equality ignoring
  attributes

* library_if_available now works! (thanks to report and fix from Felix
  Andrews)

* specify larger width and join pieces back together whenever deparse used
  (thanks to report and fix from Felix Andrews)

* test_dir now looks for any files starting with test (not test- as before)<|MERGE_RESOLUTION|>--- conflicted
+++ resolved
@@ -1,6 +1,5 @@
 # testthat 0.8.1.0.99
 
-<<<<<<< HEAD
 * `library_if_available()` has been deprecated.
 
 * It's now possible to `skip()` a test with an informative message - this is
@@ -24,10 +23,9 @@
 
 * `is_identical_to()` only calls `all.equal()` to generate an informative
   error message if the two objects are not identical (#165).
-=======
+
 * teamcity reporter now correctly escapes output messages so that teamcity 
   understands and interprets the output.
->>>>>>> 68d5e2ff
 
 * fixed bug in `compare.character()` reported by Georgi Boshnakov.
 
