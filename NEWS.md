# testthat 0.X

<<<<<<< HEAD
* Once again, testthat suppresses messages and warnings in tests (#189)

* New `test_examples()` lets you run package examples as tests. Each example
  counts as one expectation and it succeeds if the code runs without errors
  (#204).

* New `succeed()` exepctation always succeeds.
=======
## New features
* `skip_on_travis()` allows you to skip tests when run on Travis CI.
  (Thanks to @mllg)
>>>>>>> ddde64e3

## Removed functions

* `colourise()` was removed. (Colour is still supported, via the `crayon` package.)

# testthat 0.9.1

* Bump R version dependency

# testthat 0.9

## New features

* BDD: testhat now comes with an initial behaviour driven development (BDD) 
  interface. The language is similiar to RSpec for Ruby or Mocha for JavaScript. 
  BDD tests read like sentences, so they should make it easier to understand 
  the specification of a function. See `?describe()` for further information 
  and examples.

* It's now possible to `skip()` a test with an informative message - this is
  useful when tests are only available under certain conditions, as when
  not on CRAN, or when an internet connection is available (#141). 

* `skip_on_cran()` allows you to skip tests when run on CRAN. To take advantage
  of this code, you'll need either to use devtools, or run 
  `Sys.setenv(NOT_CRAN = "true"))`

* Simple mocking: `with_mock()` makes it easy to temporarily replace
  functions defined in packages. This is useful for testing code that relies
  on functions that are slow, have unintended side effects or access resources
  that may not be available when testing (#159, @krlmlr).

* A new expectation, `expect_equal_to_reference()` has been added. It 
  tests for equality to a reference value stored in a file (#148, @jonclayden).

## Minor improvements and bug fixes

* `auto_test_package()` works once more, and now uses `devtools::load_all()`
  for higher fidelity loading (#138, #151). 
  
* Bug in `compare.character()` fixed, as reported by Georgi Boshnakov.

* `colourise()` now uses option `testthat.use_colours` (default: `TRUE`). If it
  is `FALSE`, output is not colourised (#153, @mbojan).

* `is_identical_to()` only calls `all.equal()` to generate an informative
  error message if the two objects are not identical (#165).

* `safe_digest()` uses a better strategy, and returns NA for directories 
  (#138, #146).

* Random praise is renabled by default (again!) (#164).

* Teamcity reporter now correctly escapes output messages (#150, @windelinckx).
  It also uses nested suites to include test names.

## Deprecated functions

* `library_if_available()` has been deprecated.

# testthat 0.8.1

* Better default environment for `test_check()` and `test_package()` which
  allows S4 class creation in tests

* `compare.character()` no longer fails when one value is missing.

# testthat 0.8

testthat 0.8 comes with a new recommended structure for storing your tests. To
better meet CRAN recommended practices, testthat now recommend that you to put
your tests in `tests/testthat`, instead of `inst/tests` (this makes it
possible for users to choose whether or not to install tests). With this
new structure, you'll need to use `test_check()` instead of `test_packages()`
in the test file (usually `tests/testthat.R`) that runs all testthat unit
tests.

The other big improvement to usability comes from @kforner, who contributed
code to allow the default results (i.e. those produced by `SummaryReporter`)
to include source references so you can see exactly where failures occured.

## New reporters

* `MultiReporter`, which combines several reporters into one.
  (Thanks to @kforner)

* `ListReporter`, which captures all test results with their file,
  context, test and elapsed time. `test_dir`, `test_file`, `test_package` and
  `test_check` now use the `ListReporter` to invisibly  return a summary of
  the tests as a data frame. (Thanks to @kforner)

* `TeamCityReporter` to produce output compatible with the TeamCity
  continuous integration environment. (Thanks to @windelinckx)

* `SilentReporter` so that  `testthat` can test calls to `test_that`.
  (Thanks to @craigcitro, #83)

## New expectations

* `expect_null()` and `is_null` to check if an object is NULL (#78)

* `expect_named()` and `has_names()` to check the names of a vector (#79)

* `expect_more_than()`, `is_more_than()`, `expect_less_than()`,
  `is_less_than()` to check values above or below a threshold.
  (#77, thanks to @jknowles)

## Minor improvements and bug fixes

* `expect_that()` (and thus all `expect_*` functions) now invisibly return
  the expectation result, and stops if info or label arguments have
  length > 1 (thanks to @kforner)

* fixed two bugs with source_dir(): it did not look for the source scripts
  at the right place, and it did not use its `chdir` argument.

* When using `expect_equal()` to compare strings, the default output for
  failure provides a lot more information, which should hopefully help make
  finding string mismatches easier.

* `SummaryReporter` has a `max_reports` option to limit the number of detailed
  failure reports to show. (Thanks to @crowding)

* Tracebacks will now also contain information about where the functions came
  from (where that information is available).

* `matches` and `expect_match` now pass additional arguments on to `grepl` so
  that you can use `fixed = TRUE`, `perl = TRUE` or `ignore.case = TRUE` to
  control details of the match. `expect_match` now correctly fails to match
  NULL. (#100)

* `expect_output`, `expect_message`, `expect_warning` and `expect_error`
  also pass ... on to `grepl`, so that you can use  `fixed = TRUE`,
  `perl = TRUE` or `ignore.case = TRUE`

* Removed `stringr` and `evaluate` dependencies.

* The `not()` function makes it possible to negate tests. For example,
  `expect_that(f(), not(throws_error()))` asserts that `f()` does not
  throw an error.

* Make `dir_state` less race-y. (Thanks to @craigcitro, #80)

* `auto_test` now pays attention to its 'reporter' argument (Thanks to @crowding, #81)

* `get_reporter()`, `set_reporter()` and `with_reporter()` are now
  exported (#102)


# testthat 0.7.1

* Ignore attributes in `is_true` and `is_false` (#49)

* `make_expectation` works for more types of input (#52)

* Now works better with evaluate 0.4.3.

* new `fail()` function always forces a failure in a test. Suggested by
  Richie Cotton (#47)

* Added `TapReporter` to produce output compatible with the "test anything
  protocol". Contributed by Dan Keshet.

* Fixed where `auto_test` would identify the wrong files as having changed.
  (Thanks to Peter Meilstrup)

# testthat 0.7

* `SummaryReporter`: still return informative messages even if no tests
  defined (just bare expectations). (Fixes #31)

* Improvements to reference classes (Thanks to John Chambers)

* Bug fixes for when nothing was generated in `gives_warning` /
  `shows_message`. (Thanks to Bernd Bischl)

* New `make_expectation` function to programmatically generate an equality
  expectation. (Fixes #24)

* `SummaryReporter`: You don't get praise until you have some tests.

* Depend on `methods` rather than requiring it so that testthat works when run
  from `Rscript`

* `auto_test` now normalises paths to enable better identification of file
  changes, and fixes bug in instantiating new reporter object.

# testthat 0.6

* All `mutatr` classes have been replaced with ReferenceClasses.

* Better documentation for short-hand expectations.

* `test_dir` and `test_package` gain new `filter` argument which allows you to
   restrict which tests are run.

# testthat 0.5

* bare expectations now correctly throw errors again

# testthat 0.4

* autotest correctly loads code and executes tests in same environment

* contexts are never closed before they are opened, and always closed at the
  end of file

* fixed small bug in `test_dir` where each test was not given its own
  environment

* all `expect_*` short cut functions gain a label argument, thanks to Steve
  Lianoglou

# testthat 0.3

* all expectations now have a shortcut form, so instead of
     expect_that(a, is_identical_to(b))
  you can do
     expect_identical(a, b)

* new shows_message and gives_warning expectations to test warnings and
  messages

* expect_that, equals, is_identical_to and is_equivalent to now have
  additional label argument which allows you to control the appearance of the
  text used for the expected object (for expect_that) and actual object (for
  all other functions) in failure messages. This is useful when you have loops
  that run tests as otherwise all the variable names are identical, and it's
  difficult to tell which iteration caused the failure.

* executing bare tests gives nicer output

* all expectations now give more information on failure to make it easier to
  track down the problem.

* test_file and test_dir now run in code in separate environment to avoid
  pollution of global environment. They also temporary change the working
  directory so tests can use relative paths.

* test_package makes it easier to run all tests in an installed package. Code
  run in this manner has access to non-exported functions and objects. If any
  errors or failures occur, test_package will throw an error, making it
  suitable for use with R CMD check.

# testthat 0.2

* colourise also works in screen terminal

* equals expectation provides more information about failure

* expect_that has extra info argument to allow you to pass in any extra
  information you'd like included in the message - this is very helpful if
  you're using a loop to run tests

* is_equivalent_to: new expectation that tests for equality ignoring
  attributes

* library_if_available now works! (thanks to report and fix from Felix
  Andrews)

* specify larger width and join pieces back together whenever deparse used
  (thanks to report and fix from Felix Andrews)

* test_dir now looks for any files starting with test (not test- as before)<|MERGE_RESOLUTION|>--- conflicted
+++ resolved
@@ -1,6 +1,5 @@
 # testthat 0.X
 
-<<<<<<< HEAD
 * Once again, testthat suppresses messages and warnings in tests (#189)
 
 * New `test_examples()` lets you run package examples as tests. Each example
@@ -8,11 +7,9 @@
   (#204).
 
 * New `succeed()` exepctation always succeeds.
-=======
-## New features
+
 * `skip_on_travis()` allows you to skip tests when run on Travis CI.
   (Thanks to @mllg)
->>>>>>> ddde64e3
 
 ## Removed functions
 
