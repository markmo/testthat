#' @include reporter.r
NULL


setOldClass('proc_time')

#' List reporter: gather all test results along with elapsed time and
#' file information.
#'
#' This reporter gathers all results, adding additional information such as
#' test elapsed time, and test filename if available. Very useful for reporting.
#'
#' @export
#' @export ListReporter
#' @aliases ListReporter
#' @keywords debugging
#' @param ... Arguments used to initialise class
ListReporter <- setRefClass("ListReporter", contains = "Reporter",
  fields = list(
    start_test_time = 'proc_time',
    file = 'character',
    results = 'list',
    current_test_results = 'list'),

  methods = list(
    ### overriden methods from Reporter
    start_reporter = function(...) {
      callSuper(...)
      results <<- list()
      current_test_results <<- list()
    },

    start_test = function(desc) {
      callSuper(desc)
      current_test_results <<- list()
      start_test_time <<- proc.time()
    },

    end_test = function() {
      el <- as.double(proc.time() - start_test_time)
      fname <- if (length(file)) file else ''
      test_info <- list(file = fname, context = context, test = test,
        user = el[1], system = el[2], real = el[3],
        results = current_test_results)
      results <<- c(results, list(test_info))
      current_test_results <<- list()

      callSuper() # at the end because it resets the test name
    },

    add_result = function(result) {
      callSuper(result)
      current_test_results <<- c(current_test_results, list(result))
    },

    ### new methods
    start_file = function(name) {
      file <<- name
    },

    get_summary = function() {
      summarize_results(results)
    }

  )
)


<<<<<<< HEAD
=======
.sumarize_one_test_results <- function(test) {
  test_results <- test$results
  nb_tests <- length(test_results)

  nb_failed <- 0L
  error <- FALSE

  if (nb_tests > 0) {
    # error reports should be handled differently.
    # They may not correspond to an expect_that() test so remove them
    last_test <- test_results[[nb_tests]]
    error <- last_test$error
    if (error) {
      test_results <- test_results[- nb_tests]
      nb_tests <- length(test_results)
    }

    nb_failed <- sum(!vapply(test_results, '[[', TRUE, 'passed'))
  }

  context <- if (length(test$context)) test$context else ''
  res <- data.frame(file = test$file, context = context, test = test$test,
    nb = nb_tests, failed = nb_failed, error = error, user = test$user,
    system = test$system, real = test$real, stringsAsFactors = FALSE)

  res
}
>>>>>>> 7a3bf1ff


<|MERGE_RESOLUTION|>--- conflicted
+++ resolved
@@ -66,35 +66,4 @@
 )
 
 
-<<<<<<< HEAD
-=======
-.sumarize_one_test_results <- function(test) {
-  test_results <- test$results
-  nb_tests <- length(test_results)
 
-  nb_failed <- 0L
-  error <- FALSE
-
-  if (nb_tests > 0) {
-    # error reports should be handled differently.
-    # They may not correspond to an expect_that() test so remove them
-    last_test <- test_results[[nb_tests]]
-    error <- last_test$error
-    if (error) {
-      test_results <- test_results[- nb_tests]
-      nb_tests <- length(test_results)
-    }
-
-    nb_failed <- sum(!vapply(test_results, '[[', TRUE, 'passed'))
-  }
-
-  context <- if (length(test$context)) test$context else ''
-  res <- data.frame(file = test$file, context = context, test = test$test,
-    nb = nb_tests, failed = nb_failed, error = error, user = test$user,
-    system = test$system, real = test$real, stringsAsFactors = FALSE)
-
-  res
-}
->>>>>>> 7a3bf1ff
-
-
