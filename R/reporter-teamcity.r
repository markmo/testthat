--- conflicted
+++ resolved
@@ -38,32 +38,22 @@
 
       splitTestName <- strsplit(gsub('\'', ' ', result$success_msg),"\n")
       testName <- splitTestName[[1]][1]
-<<<<<<< HEAD
-
-=======
-      
       # Need to escape characters reserved by teamcity for messages (teamcity escape character is | )
       testName <- teamcity_escape(testName)
-      
->>>>>>> 68d5e2ff
-  		cat("##teamcity[testStarted name='",testName,"']\n")
+
+      cat("##teamcity[testStarted name='",testName,"']\n")
 
       if (result$skipped) {
         # ???
       } else if (!result$passed) {
-  			splitMessage <- strsplit(gsub('\'', ' ', result$failure_msg),"\n")
-  			errorMessage <- splitMessage[[1]][1]
-<<<<<<< HEAD
-  			detailsMessage <- paste(splitMessage[[1]][-1], collapse="|n")
+        splitMessage <- strsplit(gsub('\'', ' ', result$failure_msg),"\n")
+        errorMessage <- splitMessage[[1]][1]
+        errorMessage <- teamcity_escape(errorMessage)
 
-=======
-  			errorMessage <- teamcity_escape(errorMessage)
-        
-  			detailsMessage <- paste(splitMessage[[1]][-1], collapse="|n")
-  			detailsMessage <- teamcity_escape(detailsMessage)
-  			
->>>>>>> 68d5e2ff
-  			cat("##teamcity[testFailed name='", testName, "' message='", errorMessage, "' details='", detailsMessage, "']\n")
+        detailsMessage <- paste(splitMessage[[1]][-1], collapse="|n")
+        detailsMessage <- teamcity_escape(detailsMessage)
+
+        cat("##teamcity[testFailed name='", testName, "' message='", errorMessage, "' details='", detailsMessage, "']\n")
   		}
   		cat("##teamcity[testFinished name='", testName, "']\n")
     },
